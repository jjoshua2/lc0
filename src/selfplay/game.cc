/*
  This file is part of Leela Chess Zero.
  Copyright (C) 2018 The LCZero Authors

  Leela Chess is free software: you can redistribute it and/or modify
  it under the terms of the GNU General Public License as published by
  the Free Software Foundation, either version 3 of the License, or
  (at your option) any later version.

  Leela Chess is distributed in the hope that it will be useful,
  but WITHOUT ANY WARRANTY; without even the implied warranty of
  MERCHANTABILITY or FITNESS FOR A PARTICULAR PURPOSE.  See the
  GNU General Public License for more details.

  You should have received a copy of the GNU General Public License
  along with Leela Chess.  If not, see <http://www.gnu.org/licenses/>.

  Additional permission under GNU GPL version 3 section 7

  If you modify this Program, or any covered work, by linking or
  combining it with NVIDIA Corporation's libraries from the NVIDIA CUDA
  Toolkit and the NVIDIA CUDA Deep Neural Network library (or a
  modified version of those libraries), containing parts covered by the
  terms of the respective license agreement, the licensors of this
  Program grant you additional permission to convey the resulting work.
*/

#include "selfplay/game.h"

#include <algorithm>

#include "mcts/stoppers/common.h"
#include "mcts/stoppers/factory.h"
#include "mcts/stoppers/stoppers.h"
#include "neural/writer.h"

namespace lczero {

namespace {
const OptionId kReuseTreeId{"reuse-tree", "ReuseTree",
                            "Reuse the search tree between moves."};
const OptionId kResignPercentageId{
    "resign-percentage", "ResignPercentage",
    "Resign when win percentage drops below specified value."};
const OptionId kResignWDLStyleId{
    "resign-wdlstyle", "ResignWDLStyle",
    "If set, resign percentage applies to any output state being above "
    "100% minus the percentage instead of winrate being below."};
const OptionId kResignEarliestMoveId{"resign-earliest-move",
                                     "ResignEarliestMove",
                                     "Earliest move that resign is allowed."};
const OptionId kMinimumAllowedVistsId{
    "minimum-allowed-visits", "MinimumAllowedVisits",
    "Unless the selected move is the best move, temperature based selection "
    "will be retried until visits of selected move is greater than or equal to "
    "this threshold."};
const OptionId kUciChess960{
    "chess960", "UCI_Chess960",
    "Castling moves are encoded as \"king takes rook\"."};
}  // namespace

void SelfPlayGame::PopulateUciParams(OptionsParser* options) {
  options->Add<BoolOption>(kReuseTreeId) = false;
  options->Add<BoolOption>(kResignWDLStyleId) = false;
  options->Add<FloatOption>(kResignPercentageId, 0.0f, 100.0f) = 0.0f;
  options->Add<IntOption>(kResignEarliestMoveId, 0, 1000) = 0;
  options->Add<IntOption>(kMinimumAllowedVistsId, 0, 1000000) = 0;
  options->Add<BoolOption>(kUciChess960) = false;
  PopulateTimeManagementOptions(RunType::kSelfplay, options);
}

ValueSelfPlayGames::ValueSelfPlayGames(PlayerOptions player1,
                                         PlayerOptions player2,
                                         const std::vector<Opening>& openings,
                                         SyzygyTablebase* syzygy_tb)
    : options_{player1, player2}, syzygy_tb_(syzygy_tb) {
  trees_.reserve(openings.size());
  for (auto opening : openings) {
    trees_.push_back(std::make_shared<NodeTree>());
    trees_.back()->ResetToPosition(opening.start_fen, {});
    results_.push_back(GameResult::UNDECIDED);

    for (Move m : opening.moves) {
      trees_.back()->MakeMove(m);
    }
  }
}

void ValueSelfPlayGames::Abort() {
  std::lock_guard<std::mutex> lock(mutex_);
  abort_ = true;
}

void ValueSelfPlayGames::Play() {
  while (true) {
    {
      std::lock_guard<std::mutex> lock(mutex_);
      if (abort_) break;
    }
    bool all_done = true;
    bool blacks_move = false;
    for (int i = 0; i < trees_.size(); i++) {
      const auto& tree = trees_[i];
      if (results_[i] == GameResult::UNDECIDED) {
        if (tree->GetPositionHistory().ComputeGameResult() !=
            GameResult::UNDECIDED) {
          results_[i] = tree->GetPositionHistory().ComputeGameResult();
          continue;
        }
        if (syzygy_tb_ != nullptr) {
          auto board = tree->GetPositionHistory().Last().GetBoard();
          if (board.castlings().no_legal_castle() &&
              (board.ours() | board.theirs()).count() <=
                  syzygy_tb_->max_cardinality()) {
            auto tb_side_black = (tree->GetPlyCount() % 2) == 1;
            ProbeState state;
            const WDLScore wdl = syzygy_tb_->probe_wdl(
                tree->GetPositionHistory().Last(), &state);
            // Only fail state means the WDL is wrong, probe_wdl may produce
            // correct result with a stat other than OK.
            if (state != FAIL) {
              if (wdl == WDL_WIN) {
                results_[i] = tb_side_black ? GameResult::BLACK_WON
                                            : GameResult::WHITE_WON;
              } else if (wdl == WDL_LOSS) {
                results_[i] = tb_side_black ? GameResult::WHITE_WON
                                            : GameResult::BLACK_WON;
              } else {  // Cursed wins and blessed losses count as draws.
                results_[i] = GameResult::DRAW;
              }
              continue;
            }
          }
        }
        if (all_done) {
          all_done = false;
          blacks_move = (tree->GetPlyCount() % 2) == 1;
          // Don't break as we need to update result state for everything.
        }
      }
    }
    if (all_done) break;
    const int idx = blacks_move ? 1 : 0;
    auto comp = options_[idx].network->NewComputation();
    std::vector<int> transforms;
    transforms.reserve(trees_.size());
    for (int i = 0; i < trees_.size(); i++) {
      const auto& tree = trees_[i];
      if (results_[i] != GameResult::UNDECIDED) {
        continue;
      }
      if (((tree->GetPlyCount() % 2) == 1) != blacks_move) continue;
      const auto& board = tree->GetPositionHistory().Last().GetBoard();
      auto legal_moves = board.GenerateLegalMoves();
      tree->GetCurrentHead()->CreateEdges(legal_moves);
<<<<<<< HEAD
      PositionHistory history = tree->GetPositionHistory();
      for (auto edge : tree->GetCurrentHead()->Edges()) {
        history.Append(edge.GetMove());
        if (history.ComputeGameResult() == GameResult::UNDECIDED) {
          auto planes = EncodePositionForNN(history, 8,
                                            FillEmptyHistory::FEN_ONLY);
          comp->AddInput(std::move(planes));
        }
        history.Pop();
      }
=======
      int transform;
      auto planes = EncodePositionForNN(
          options_[idx].network->GetCapabilities().input_format,
          tree->GetPositionHistory(), 8, FillEmptyHistory::FEN_ONLY,
          &transform);
      transforms[i] = transform;
      comp->AddInput(std::move(planes));
>>>>>>> 44876285
    }
    comp->ComputeBlocking();
    int comp_idx = 0;
    for (int i = 0; i < trees_.size(); i++) {
      const auto& tree = trees_[i];
      if (results_[i] != GameResult::UNDECIDED) {
        continue;
      }
      if (((tree->GetPlyCount() % 2) == 1) != blacks_move) continue;
      Move best;
      float max_q = std::numeric_limits<float>::lowest();
      PositionHistory history = tree->GetPositionHistory();
      for (auto edge : tree->GetCurrentHead()->Edges()) {
<<<<<<< HEAD
        history.Append(edge.GetMove());
        auto result = history.ComputeGameResult();
        float q = -1;
        if (result == GameResult::UNDECIDED) {
          // NN eval is for side to move perspective - so if its good, its bad for us.
          q = -comp->GetQVal(comp_idx);
          comp_idx++;
        } else if (result == GameResult::DRAW) {
          q = 0;
        } else {
          // A legal move to a non-drawn terminal without tablebases must be a win.
          q = 1;
        }
        if (q >= max_q) {
          max_q = q;
=======
        float p =
            comp->GetPVal(comp_idx, edge.GetMove().as_nn_index(transforms[i]));
        if (p >= max_p) {
          max_p = p;
>>>>>>> 44876285
          best = edge.GetMove(tree->GetPositionHistory().IsBlackToMove());
        }
        history.Pop();
      }
      tree->MakeMove(best);
    }
  }
}

SelfPlayGame::SelfPlayGame(PlayerOptions player1, PlayerOptions player2,
                           bool shared_tree, const Opening& opening)
    : options_{player1, player2},
      chess960_{player1.uci_options->Get<bool>(kUciChess960) ||
                player2.uci_options->Get<bool>(kUciChess960)} {
  orig_fen_ = opening.start_fen;
  tree_[0] = std::make_shared<NodeTree>();
  tree_[0]->ResetToPosition(orig_fen_, {});

  if (shared_tree) {
    tree_[1] = tree_[0];
  } else {
    tree_[1] = std::make_shared<NodeTree>();
    tree_[1]->ResetToPosition(orig_fen_, {});
  }
  for (Move m : opening.moves) {
    tree_[0]->MakeMove(m);
    if (tree_[0] != tree_[1]) tree_[1]->MakeMove(m);
  }
}

void SelfPlayGame::Play(int white_threads, int black_threads, bool training,
                        bool enable_resign) {
  bool blacks_move = tree_[0]->IsBlackToMove();

  // Do moves while not end of the game. (And while not abort_)
  while (!abort_) {
    game_result_ = tree_[0]->GetPositionHistory().ComputeGameResult();

    // If endgame, stop.
    if (game_result_ != GameResult::UNDECIDED) break;

    // Initialize search.
    const int idx = blacks_move ? 1 : 0;
    if (!options_[idx].uci_options->Get<bool>(kReuseTreeId)) {
      tree_[idx]->TrimTreeAtHead();
    }

    {
      std::lock_guard<std::mutex> lock(mutex_);
      if (abort_) break;
      auto stoppers = options_[idx].search_limits.MakeSearchStopper();
      PopulateIntrinsicStoppers(stoppers.get(), options_[idx].uci_options);

      std::unique_ptr<UciResponder> responder =
          std::make_unique<CallbackUciResponder>(
              options_[idx].best_move_callback, options_[idx].info_callback);

      if (!chess960_) {
        // Remap FRC castling to legacy castling.
        responder = std::make_unique<Chess960Transformer>(
            std::move(responder), tree_[idx]->HeadPosition().GetBoard());
      }

      search_ = std::make_unique<Search>(
          *tree_[idx], options_[idx].network, std::move(responder),
          /* searchmoves */ MoveList(), std::chrono::steady_clock::now(),
          std::move(stoppers),
          /* infinite */ false, *options_[idx].uci_options, options_[idx].cache,
          nullptr);
      // TODO: add Syzygy option for selfplay.
    }

    // Do search.
    search_->RunBlocking(blacks_move ? black_threads : white_threads);
    move_count_++;
    nodes_total_ += search_->GetTotalPlayouts();
    if (abort_) break;

    const auto best_eval = search_->GetBestEval();
    if (training) {
      // Append training data. The GameResult is later overwritten.
      const auto best_wl = best_eval.wl;
      const auto best_d = best_eval.d;
      const auto best_m = best_eval.ml;
      const auto input_format =
          options_[idx].network->GetCapabilities().input_format;
      training_data_.push_back(tree_[idx]->GetCurrentHead()->GetV5TrainingData(
          GameResult::UNDECIDED, tree_[idx]->GetPositionHistory(),
          search_->GetParams().GetHistoryFill(), input_format, best_wl, best_d,
          best_m));
    }

    float eval = best_eval.wl;
    eval = (eval + 1) / 2;
    if (eval < min_eval_[idx]) min_eval_[idx] = eval;
    const int move_number = tree_[0]->GetPositionHistory().GetLength() / 2 + 1;
    auto best_w = (best_eval.wl + 1.0f - best_eval.d) / 2.0f;
    auto best_d = best_eval.d;
    auto best_l = best_w - best_eval.wl;
    max_eval_[0] = std::max(max_eval_[0], blacks_move ? best_l : best_w);
    max_eval_[1] = std::max(max_eval_[1], best_d);
    max_eval_[2] = std::max(max_eval_[2], blacks_move ? best_w : best_l);
    if (enable_resign && move_number >= options_[idx].uci_options->Get<int>(
                                            kResignEarliestMoveId)) {
      const float resignpct =
          options_[idx].uci_options->Get<float>(kResignPercentageId) / 100;
      if (options_[idx].uci_options->Get<bool>(kResignWDLStyleId)) {
        auto threshold = 1.0f - resignpct;
        if (best_w > threshold) {
          game_result_ =
              blacks_move ? GameResult::BLACK_WON : GameResult::WHITE_WON;
          break;
        }
        if (best_l > threshold) {
          game_result_ =
              blacks_move ? GameResult::WHITE_WON : GameResult::BLACK_WON;
          break;
        }
        if (best_d > threshold) {
          game_result_ = GameResult::DRAW;
          break;
        }
      } else {
        if (eval < resignpct) {  // always false when resignpct == 0
          game_result_ =
              blacks_move ? GameResult::WHITE_WON : GameResult::BLACK_WON;
          break;
        }
      }
    }

    Move move;
    while (true) {
      move = search_->GetBestMove().first;
      uint32_t max_n = 0;
      uint32_t cur_n = 0;
      for (auto edge : tree_[idx]->GetCurrentHead()->Edges()) {
        if (edge.GetN() > max_n) {
          max_n = edge.GetN();
        }
        if (edge.GetMove(tree_[idx]->IsBlackToMove()) == move) {
          cur_n = edge.GetN();
        }
      }
      // If 'best move' is less than allowed visits and not max visits,
      // discard it and try again.
      if (cur_n == max_n ||
          static_cast<int>(cur_n) >=
              options_[idx].uci_options->Get<int>(kMinimumAllowedVistsId)) {
        break;
      }
      PositionHistory history_copy = tree_[idx]->GetPositionHistory();
      Move move_for_history = move;
      if (tree_[idx]->IsBlackToMove()) {
        move_for_history.Mirror();
      }
      history_copy.Append(move_for_history);
      // Ensure not to discard games that are already decided.
      if (history_copy.ComputeGameResult() == GameResult::UNDECIDED) {
        auto move_list_to_discard = GetMoves();
        move_list_to_discard.push_back(move);
        options_[idx].discarded_callback({orig_fen_, move_list_to_discard});
      }
      search_->ResetBestMove();
    }
    // Add best move to the tree.
    tree_[0]->MakeMove(move);
    if (tree_[0] != tree_[1]) tree_[1]->MakeMove(move);
    blacks_move = !blacks_move;
  }
}

std::vector<Move> SelfPlayGame::GetMoves() const {
  std::vector<Move> moves;
  for (Node* node = tree_[0]->GetCurrentHead();
       node != tree_[0]->GetGameBeginNode(); node = node->GetParent()) {
    moves.push_back(node->GetParent()->GetEdgeToNode(node)->GetMove());
  }
  std::vector<Move> result;
  Position pos = tree_[0]->GetPositionHistory().Starting();
  while (!moves.empty()) {
    Move move = moves.back();
    moves.pop_back();
    if (!chess960_) move = pos.GetBoard().GetLegacyMove(move);
    pos = Position(pos, move);
    // Position already flipped, therefore flip the move if white to move.
    if (!pos.IsBlackToMove()) move.Mirror();
    result.push_back(move);
  }
  return result;
}

float SelfPlayGame::GetWorstEvalForWinnerOrDraw() const {
  // TODO: This assumes both players have the same resign style.
  // Supporting otherwise involves mixing the meaning of worst.
  if (options_[0].uci_options->Get<bool>(kResignWDLStyleId)) {
    if (game_result_ == GameResult::WHITE_WON) {
      return std::max(max_eval_[1], max_eval_[2]);
    } else if (game_result_ == GameResult::BLACK_WON) {
      return std::max(max_eval_[1], max_eval_[0]);
    } else {
      return std::max(max_eval_[2], max_eval_[0]);
    }
  }
  if (game_result_ == GameResult::WHITE_WON) return min_eval_[0];
  if (game_result_ == GameResult::BLACK_WON) return min_eval_[1];
  return std::min(min_eval_[0], min_eval_[1]);
}

void SelfPlayGame::Abort() {
  std::lock_guard<std::mutex> lock(mutex_);
  abort_ = true;
  if (search_) search_->Abort();
}

void SelfPlayGame::WriteTrainingData(TrainingDataWriter* writer) const {
  if (training_data_.empty()) return;
  // Base estimate off of best_m.  If needed external processing can use a
  // different approach.
  float m_estimate = training_data_.back().best_m + training_data_.size() - 1;
  for (auto chunk : training_data_) {
    bool black_to_move = chunk.side_to_move_or_enpassant;
    if (chunk.input_format ==
        pblczero::NetworkFormat::INPUT_112_WITH_CANONICALIZATION) {
      black_to_move = (chunk.invariance_info & (1u << 7)) != 0;
    }
    if (game_result_ == GameResult::WHITE_WON) {
      chunk.result = black_to_move ? -1 : 1;
    } else if (game_result_ == GameResult::BLACK_WON) {
      chunk.result = black_to_move ? 1 : -1;
    } else {
      chunk.result = 0;
    }
    chunk.plies_left = m_estimate;
    m_estimate -= 1.0f;
    writer->WriteChunk(chunk);
  }
}

std::unique_ptr<ChainedSearchStopper> SelfPlayLimits::MakeSearchStopper()
    const {
  auto result = std::make_unique<ChainedSearchStopper>();

  if (visits >= 0) result->AddStopper(std::make_unique<VisitsStopper>(visits));
  if (playouts >= 0) {
    result->AddStopper(std::make_unique<PlayoutsStopper>(playouts));
  }
  if (movetime >= 0) {
    result->AddStopper(std::make_unique<TimeLimitStopper>(movetime));
  }
  return result;
}

}  // namespace lczero<|MERGE_RESOLUTION|>--- conflicted
+++ resolved
@@ -142,8 +142,7 @@
     if (all_done) break;
     const int idx = blacks_move ? 1 : 0;
     auto comp = options_[idx].network->NewComputation();
-    std::vector<int> transforms;
-    transforms.reserve(trees_.size());
+    std::vector<std::vector<int>> transforms;
     for (int i = 0; i < trees_.size(); i++) {
       const auto& tree = trees_[i];
       if (results_[i] != GameResult::UNDECIDED) {
@@ -153,26 +152,18 @@
       const auto& board = tree->GetPositionHistory().Last().GetBoard();
       auto legal_moves = board.GenerateLegalMoves();
       tree->GetCurrentHead()->CreateEdges(legal_moves);
-<<<<<<< HEAD
       PositionHistory history = tree->GetPositionHistory();
       for (auto edge : tree->GetCurrentHead()->Edges()) {
         history.Append(edge.GetMove());
         if (history.ComputeGameResult() == GameResult::UNDECIDED) {
-          auto planes = EncodePositionForNN(history, 8,
-                                            FillEmptyHistory::FEN_ONLY);
+          int transform;
+          auto planes = EncodePositionForNN(
+              options_[idx].network->GetCapabilities().input_format, history, 8,
+                                            FillEmptyHistory::FEN_ONLY, &transform);
           comp->AddInput(std::move(planes));
         }
         history.Pop();
       }
-=======
-      int transform;
-      auto planes = EncodePositionForNN(
-          options_[idx].network->GetCapabilities().input_format,
-          tree->GetPositionHistory(), 8, FillEmptyHistory::FEN_ONLY,
-          &transform);
-      transforms[i] = transform;
-      comp->AddInput(std::move(planes));
->>>>>>> 44876285
     }
     comp->ComputeBlocking();
     int comp_idx = 0;
@@ -186,7 +177,6 @@
       float max_q = std::numeric_limits<float>::lowest();
       PositionHistory history = tree->GetPositionHistory();
       for (auto edge : tree->GetCurrentHead()->Edges()) {
-<<<<<<< HEAD
         history.Append(edge.GetMove());
         auto result = history.ComputeGameResult();
         float q = -1;
@@ -202,12 +192,6 @@
         }
         if (q >= max_q) {
           max_q = q;
-=======
-        float p =
-            comp->GetPVal(comp_idx, edge.GetMove().as_nn_index(transforms[i]));
-        if (p >= max_p) {
-          max_p = p;
->>>>>>> 44876285
           best = edge.GetMove(tree->GetPositionHistory().IsBlackToMove());
         }
         history.Pop();
