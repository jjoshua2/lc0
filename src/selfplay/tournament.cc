/*
  This file is part of Leela Chess Zero.
  Copyright (C) 2018 The LCZero Authors

  Leela Chess is free software: you can redistribute it and/or modify
  it under the terms of the GNU General Public License as published by
  the Free Software Foundation, either version 3 of the License, or
  (at your option) any later version.

  Leela Chess is distributed in the hope that it will be useful,
  but WITHOUT ANY WARRANTY; without even the implied warranty of
  MERCHANTABILITY or FITNESS FOR A PARTICULAR PURPOSE.  See the
  GNU General Public License for more details.

  You should have received a copy of the GNU General Public License
  along with Leela Chess.  If not, see <http://www.gnu.org/licenses/>.

  Additional permission under GNU GPL version 3 section 7

  If you modify this Program, or any covered work, by linking or
  combining it with NVIDIA Corporation's libraries from the NVIDIA CUDA
  Toolkit and the NVIDIA CUDA Deep Neural Network library (or a
  modified version of those libraries), containing parts covered by the
  terms of the respective license agreement, the licensors of this
  Program grant you additional permission to convey the resulting work.
*/

#include "selfplay/tournament.h"

#include "chess/pgn.h"
#include "mcts/search.h"
#include "mcts/stoppers/factory.h"
#include "neural/factory.h"
#include "selfplay/game.h"
#include "utils/optionsparser.h"
#include "utils/random.h"

#include <fstream>

namespace lczero {
namespace {
const OptionId kShareTreesId{"share-trees", "ShareTrees",
                             "When on, game tree is shared for two players; "
                             "when off, each side has a separate tree."};
const OptionId kTotalGamesId{
    "games", "Games",
    "Number of games to play. -1 to play forever, -2 to play equal to book "
    "length, or double book length if mirrored."};
const OptionId kParallelGamesId{"parallelism", "Parallelism",
                                "Number of games to play in parallel."};
const OptionId kThreadsId{
    "threads", "Threads",
    "Number of (CPU) worker threads to use for every game,", 't'};
const OptionId kPlayoutsId{"playouts", "Playouts",
                           "Number of playouts per move to search."};
const OptionId kVisitsId{"visits", "Visits",
                         "Number of visits per move to search."};
const OptionId kTimeMsId{"movetime", "MoveTime",
                         "Time per move, in milliseconds."};
const OptionId kTrainingId{
    "training", "Training",
    "Enables writing training data. The training data is stored into a "
    "temporary subdirectory that the engine creates."};
const OptionId kVerboseThinkingId{"verbose-thinking", "VerboseThinking",
                                  "Show verbose thinking messages."};
<<<<<<< HEAD
const OptionId kQuietThinkingId{"quiet-thinking", "QuietThinking",
                                "Hide all the per-move thinking."};
const OptionId kResignPlaythroughId{
    "resign-playthrough", "ResignPlaythrough",
    "The percentage of games which ignore resign."};
const OptionId kBookFileId{
    "pgn-book", "PGNBook",
    "A path name to a pgn file containing openings to use."};
const OptionId kPolicyModeSizeId{"policy-mode-size", "PolicyModeSize",
                                 "Number of games per thread in policy only "
                                 "mode. Set to 0 to not use policy only mode."};
const OptionId kTournamentResultsFileId{
    "tournament-results-file", "TournamentResultsFile",
    "Name of file to append the tournament results in fake pgn format."};
const OptionId kSyzygyTablebaseId{
    "syzygy-paths", "SyzygyPath",
    "List of Syzygy tablebase directories, list entries separated by system "
    "separator (\";\" for Windows, \":\" for Linux).",
    's'};

Move MoveFor(int r1, int c1, int r2, int c2, int p2) {
  Move m;
  if (p2 != -1) {
    if (p2 == 2)
      m = Move(BoardSquare(r1, c1), BoardSquare(r2, c2),
               Move::Promotion::Queen);
    else if (p2 == 3)
      m = Move(BoardSquare(r1, c1), BoardSquare(r2, c2),
               Move::Promotion::Bishop);
    else if (p2 == 4)
      m = Move(BoardSquare(r1, c1), BoardSquare(r2, c2),
               Move::Promotion::Knight);
    else if (p2 == 5)
      m = Move(BoardSquare(r1, c1), BoardSquare(r2, c2), Move::Promotion::Rook);
  } else {
    m = Move(BoardSquare(r1, c1), BoardSquare(r2, c2));
  }
  return m;
}

Move SanToMove(const std::string& san, const ChessBoard& board) {
  int p = 0;
  int idx = 0;
  if (san[0] == 'K') {
    p = 1;
  } else if (san[0] == 'Q') {
    p = 2;
  } else if (san[0] == 'B') {
    p = 3;
  } else if (san[0] == 'N') {
    p = 4;
  } else if (san[0] == 'R') {
    p = 5;
  } else if (san[0] == 'O' && san.size() > 2 && san[1] == '-' &&
             san[2] == 'O') {
    Move m;
    if (san.size() > 4 && san[3] == '-' && san[4] == 'O') {
      m = Move(BoardSquare(0, 4), BoardSquare(0, 2));
    } else {
      m = Move(BoardSquare(0, 4), BoardSquare(0, 6));
    }
    m.SetCastling();
    // std::cerr << m.as_string() << std::endl;
    return m;
  }
  if (p != 0) idx++;
  // Formats e4 1e5 de5 d1e5 - with optional x's - followed by =Q for
  // promotions, and even more characters after that also optional.
  int r1 = -1;
  int c1 = -1;
  int r2 = -1;
  int c2 = -1;
  int p2 = -1;
  bool pPending = false;
  for (; idx < san.size(); idx++) {
    if (san[idx] == 'x') continue;
    if (san[idx] == '=') {
      pPending = true;
      continue;
    }
    if (san[idx] >= '1' && san[idx] <= '9') {
      r1 = r2;
      r2 = san[idx] - '1';
      continue;
    }
    if (san[idx] >= 'a' && san[idx] <= 'h') {
      c1 = c2;
      c2 = san[idx] - 'a';
      continue;
    }
    if (pPending) {
      if (san[idx] == 'Q') {
        p2 = 2;
      } else if (san[idx] == 'B') {
        p2 = 3;
      } else if (san[idx] == 'N') {
        p2 = 4;
      } else if (san[idx] == 'R') {
        p2 = 5;
      }
      pPending = false;
      break;
    }
    break;
  }
  if (r1 == -1 || c1 == -1) {
    // Need to find the from cell based on piece.
    int sr1 = r1;
    int sr2 = r2;
    if (board.flipped()) {
      if (sr1 != -1) sr1 = 7 - sr1;
      sr2 = 7 - sr2;
    }
    BitBoard searchBits;
    if (p == 0) {
      searchBits = (board.pawns() & board.ours());
    } else if (p == 1) {
      searchBits = board.our_king();
    } else if (p == 2) {
      searchBits = (board.queens() & board.ours());
    } else if (p == 3) {
      searchBits = (board.bishops() & board.ours());
    } else if (p == 4) {
      searchBits = board.our_knights();
    } else if (p == 5) {
      searchBits = (board.rooks() & board.ours());
    }
    auto plm = board.GenerateLegalMoves();
    int pr1 = -1;
    int pc1 = -1;
    for (BoardSquare sq : searchBits) {
      if (sr1 != -1 && sq.row() != sr1) continue;
      if (c1 != -1 && sq.col() != c1) continue;
      if (std::find(plm.begin(), plm.end(),
                    MoveFor(sq.row(), sq.col(), sr2, c2, p2)) == plm.end())
        continue;
      if (pc1 != -1) {
        std::cerr << "Ambiguous!!" << std::endl;
      }
      pr1 = sq.row();
      pc1 = sq.col();
    }
    if (pc1 == -1) {
      std::cerr << "No Match!!" << std::endl;
    }
    r1 = pr1;
    c1 = pc1;
    if (board.flipped()) {
      r1 = 7 - r1;
    }
  }
  Move m = MoveFor(r1, c1, r2, c2, p2);
  if (board.flipped()) m.Mirror();
  // std::cerr << m.as_string() << std::endl;
  return m;
}

std::vector<std::vector<Move>> ReadBook(std::string path) {
  std::vector<std::vector<Move>> result;
  std::vector<Move> cur;
  ChessBoard board;
  board.SetFromFen(ChessBoard::kStartposFen);
  std::ifstream file(path);
  std::string line;
  bool in_comment = false;
  while (std::getline(file, line)) {
    if (line.size() == 0 || line[0] == '[') {
      if (cur.size() > 0) {
        result.push_back(cur);
        cur.clear();
        board.SetFromFen(ChessBoard::kStartposFen);
        // std::cerr << "" << std::endl;
      }
      continue;
    }
    // Handle braced comments.
    int cur_offset = 0;
    while (in_comment && line.find('}', cur_offset) != std::string::npos ||
           !in_comment && line.find('{', cur_offset) != std::string::npos) {
      if (in_comment && line.find('}', cur_offset) != std::string::npos) {
        line = line.substr(0, cur_offset) +
               line.substr(line.find('}', cur_offset) + 1);
        in_comment = false;
      } else {
        cur_offset = line.find('{', cur_offset);
        in_comment = true;
      }
    }
    if (in_comment) {
      line = line.substr(0, cur_offset);
    }
    // Trim trailing comment.
    if (line.find(';') != std::string::npos) {
      line = line.substr(0, line.find(';'));
    }
    if (line.size() == 0) continue;
    std::istringstream iss(line);
    // std::cerr << line << std::endl;
    std::string word;
    while (!iss.eof()) {
      word.clear();
      iss >> word;
      if (word.size() < 2) continue;
      // Trim move numbers from front.
      int idx = word.find('.');
      if (idx != std::string::npos) {
        bool all_nums = true;
        for (int i = 0; i < idx; i++) {
          if (word[i] < '0' || word[i] > '9') {
            all_nums = false;
            break;
          }
        }
        if (all_nums) {
          word = word.substr(idx + 1);
        }
      }
      // Pure move numbers can be skipped.
      if (word.size() < 2) continue;
      // Ignore score line.
      if (word == "1/2-1/2" || word == "1-0" || word == "0-1" || word == "*")
        continue;
      // std::cerr << word << std::endl;
      cur.push_back(SanToMove(word, board));
      board.ApplyMove(cur.back());
      // Board ApplyMove wants mirrored for black, but outside code wants
      // normal, so mirror it back again.
      // Check equal to 0 since we've already added the position.
      if ((cur.size() % 2) == 0) {
        cur.back().Mirror();
      }
      board.Mirror();
    }
  }
  if (cur.size() > 0) {
    result.push_back(cur);
    cur.clear();
  }
  return result;
}
=======
const OptionId kMoveThinkingId{"move-thinking", "MoveThinking",
                               "Show all the per-move thinking."};
const OptionId kResignPlaythroughId{
    "resign-playthrough", "ResignPlaythrough",
    "The percentage of games which ignore resign."};
const OptionId kDiscardedStartChanceId{
    "discarded-start-chance", "DiscardedStartChance",
    "The percentage chance each game will attempt to start from a position "
    "discarded due to not getting enough visits."};
const OptionId kOpeningsFileId{
    "openings-pgn", "OpeningsPgnFile",
    "A path name to a pgn file containing openings to use."};
const OptionId kOpeningsMirroredId{
    "mirror-openings", "MirrorOpenings",
    "If true, each opening will be played in pairs. "
    "Not really compatible with openings mode random."};
const OptionId kOpeningsModeId{"openings-mode", "OpeningsMode",
                               "A choice of sequential, shuffled, or random."};
>>>>>>> 1e649cb4

}  // namespace

void SelfPlayTournament::PopulateOptions(OptionsParser* options) {
  options->AddContext("player1");
  options->AddContext("player2");

  NetworkFactory::PopulateOptions(options);
  options->Add<IntOption>(kThreadsId, 1, 8) = 1;
  options->Add<IntOption>(kNNCacheSizeId, 0, 999999999) = 200000;
  SearchParams::Populate(options);

  options->Add<BoolOption>(kShareTreesId) = true;
  options->Add<IntOption>(kTotalGamesId, -1, 999999) = -1;
  options->Add<IntOption>(kParallelGamesId, 1, 256) = 8;
  options->Add<IntOption>(kPlayoutsId, -1, 999999999) = -1;
  options->Add<IntOption>(kVisitsId, -1, 999999999) = -1;
  options->Add<IntOption>(kTimeMsId, -1, 999999999) = -1;
  options->Add<BoolOption>(kTrainingId) = false;
  options->Add<BoolOption>(kVerboseThinkingId) = false;
<<<<<<< HEAD
  options->Add<BoolOption>(kQuietThinkingId) = false;
  options->Add<FloatOption>(kResignPlaythroughId, 0.0f, 100.0f) = 0.0f;
  options->Add<StringOption>(kBookFileId) = "";
  options->Add<IntOption>(kPolicyModeSizeId, 0, 512) = 0;
  options->Add<StringOption>(kTournamentResultsFileId) = "";
  options->Add<StringOption>(kSyzygyTablebaseId) = "";
=======
  options->Add<BoolOption>(kMoveThinkingId) = false;
  options->Add<FloatOption>(kResignPlaythroughId, 0.0f, 100.0f) = 0.0f;
  options->Add<FloatOption>(kDiscardedStartChanceId, 0.0f, 100.0f) = 0.0f;
  options->Add<StringOption>(kOpeningsFileId) = "";
  options->Add<BoolOption>(kOpeningsMirroredId) = false;
  std::vector<std::string> openings_modes = {"sequential", "shuffled",
                                             "random"};
  options->Add<ChoiceOption>(kOpeningsModeId, openings_modes) = "sequential";
>>>>>>> 1e649cb4

  SelfPlayGame::PopulateUciParams(options);

  auto defaults = options->GetMutableDefaultsOptions();
  defaults->Set<int>(SearchParams::kMiniBatchSizeId, 32);
  defaults->Set<float>(SearchParams::kCpuctId, 1.2f);
  defaults->Set<float>(SearchParams::kCpuctFactorId, 0.0f);
  defaults->Set<float>(SearchParams::kPolicySoftmaxTempId, 1.0f);
  defaults->Set<int>(SearchParams::kMaxCollisionVisitsId, 1);
  defaults->Set<int>(SearchParams::kMaxCollisionEventsId, 1);
  defaults->Set<int>(SearchParams::kCacheHistoryLengthId, 7);
  defaults->Set<bool>(SearchParams::kOutOfOrderEvalId, false);
  defaults->Set<float>(SearchParams::kTemperatureId, 1.0f);
  defaults->Set<float>(SearchParams::kNoiseEpsilonId, 0.25f);
  defaults->Set<float>(SearchParams::kFpuValueId, 0.0f);
  defaults->Set<std::string>(SearchParams::kHistoryFillId, "no");
  defaults->Set<std::string>(NetworkFactory::kBackendId, "multiplexing");
  defaults->Set<bool>(SearchParams::kStickyEndgamesId, false);
  defaults->Set<bool>(SearchParams::kLogitQId, false);
}

SelfPlayTournament::SelfPlayTournament(
    const OptionsDict& options,
    CallbackUciResponder::BestMoveCallback best_move_info,
    CallbackUciResponder::ThinkingCallback thinking_info,
    GameInfo::Callback game_info, TournamentInfo::Callback tournament_info)
    : player_options_{options.GetSubdict("player1"),
                      options.GetSubdict("player2")},
      best_move_callback_(best_move_info),
      info_callback_(thinking_info),
      game_callback_(game_info),
      tournament_callback_(tournament_info),
      kThreads{
          options.GetSubdict("player1").Get<int>(kThreadsId),
          options.GetSubdict("player2").Get<int>(kThreadsId),
      },
<<<<<<< HEAD
      kTotalGames(options.Get<int>(kTotalGamesId.GetId())),
      kShareTree(options.Get<bool>(kShareTreesId.GetId())),
      kParallelism(options.Get<int>(kParallelGamesId.GetId())),
      kTraining(options.Get<bool>(kTrainingId.GetId())),
      kResignPlaythrough(options.Get<float>(kResignPlaythroughId.GetId())),
      kPolicyGamesSize(options.Get<int>(kPolicyModeSizeId.GetId())),
      kTournamentResultsFile(
          options.Get<std::string>(kTournamentResultsFileId.GetId())) {
  std::string book = options.Get<std::string>(kBookFileId.GetId());
  if (book.size() != 0) {
    openings_ = ReadBook(book);
  }
  if (kPolicyGamesSize > 0 && openings_.size() == 0) {
    std::cerr
        << "Policy games are deterministic, needs opening book to be useful."
        << std::endl;
  }
  // If playing just one game, the player1 is white, otherwise randomize.
  // If opening book, also not randomized since we play mirrored.
  if (kTotalGames != 1 && openings_.size() == 0) {
    first_game_black_ = Random::Get().GetBool();
  }

  std::string tb_paths = options.Get<std::string>(kSyzygyTablebaseId.GetId());
  if (!tb_paths.empty()) {
    syzygy_tb_ = std::make_unique<SyzygyTablebase>();
    CERR << "Loading Syzygy tablebases from " << tb_paths;
    if (!syzygy_tb_->init(tb_paths)) {
      CERR << "Failed to load Syzygy tablebases!";
      syzygy_tb_ = nullptr;
    }
=======
      kTotalGames(options.Get<int>(kTotalGamesId)),
      kShareTree(options.Get<bool>(kShareTreesId)),
      kParallelism(options.Get<int>(kParallelGamesId)),
      kTraining(options.Get<bool>(kTrainingId)),
      kResignPlaythrough(options.Get<float>(kResignPlaythroughId)),
      kDiscardedStartChance(options.Get<float>(kDiscardedStartChanceId)) {
  std::string book = options.Get<std::string>(kOpeningsFileId);
  if (!book.empty()) {
    PgnReader book_reader;
    book_reader.AddPgnFile(book);
    openings_ = book_reader.ReleaseGames();
    if (options.Get<std::string>(kOpeningsModeId) == "shuffled") {
      Random::Get().Shuffle(openings_.begin(), openings_.end());
    }
  }
  // If playing just one game, the player1 is white, otherwise randomize.
  if (kTotalGames != 1) {
    first_game_black_ = Random::Get().GetBool();
>>>>>>> 1e649cb4
  }

  static const char* kPlayerNames[2] = {"player1", "player2"};
  // Initializing networks.
  const auto& player1_opts = options.GetSubdict(kPlayerNames[0]);
  const auto& player2_opts = options.GetSubdict(kPlayerNames[1]);
  networks_[0] = NetworkFactory::LoadNetwork(player1_opts);
  networks_[1] = NetworkFactory::BackendConfiguration(player1_opts) ==
                         NetworkFactory::BackendConfiguration(player2_opts)
                     ? networks_[0]
                     : NetworkFactory::LoadNetwork(player2_opts);

  // Initializing cache.
  cache_[0] = std::make_shared<NNCache>(
      options.GetSubdict("player1").Get<int>(kNNCacheSizeId));
  if (kShareTree) {
    cache_[1] = cache_[0];
  } else {
    cache_[1] = std::make_shared<NNCache>(
        options.GetSubdict("player2").Get<int>(kNNCacheSizeId));
  }

  // SearchLimits.
  for (int idx : {0, 1}) {
    search_limits_[idx].playouts =
        options.GetSubdict(kPlayerNames[idx]).Get<int>(kPlayoutsId);
    search_limits_[idx].visits =
        options.GetSubdict(kPlayerNames[idx]).Get<int>(kVisitsId);
    search_limits_[idx].movetime =
        options.GetSubdict(kPlayerNames[idx]).Get<int>(kTimeMsId);

    if (search_limits_[idx].playouts == -1 &&
        search_limits_[idx].visits == -1 &&
        search_limits_[idx].movetime == -1) {
      throw Exception(
          "Please define --visits, --playouts or --movetime, otherwise it's "
          "not clear when to stop search.");
    }
  }
}

void SelfPlayTournament::PlayOneGame(int game_number) {
  bool player1_black;  // Whether player1 will player as black in this game.
<<<<<<< HEAD
  MoveList opening;
  {
    Mutex::Lock lock(mutex_);
    player1_black = ((game_number % 2) == 1) ^ first_game_black_;
    if (openings_.size() > game_number / 2) {
      opening = openings_[game_number / 2];
=======
  Opening opening;
  {
    Mutex::Lock lock(mutex_);
    player1_black = ((game_number % 2) == 1) != first_game_black_;
    if (!openings_.empty()) {
      if (player_options_[0].Get<bool>(kOpeningsMirroredId)) {
        opening = openings_[(game_number / 2) % openings_.size()];
      } else if (player_options_[0].Get<std::string>(kOpeningsModeId) ==
                 "random") {
        opening = openings_[Random::Get().GetInt(0, openings_.size() - 1)];
      } else {
        opening = openings_[game_number % openings_.size()];
      }
    }
    if (discard_pile_.size() > 0 &&
        Random::Get().GetFloat(100.0f) < kDiscardedStartChance) {
      const size_t idx = Random::Get().GetInt(0, discard_pile_.size() - 1);
      if (idx != discard_pile_.size() - 1) {
        std::swap(discard_pile_[idx], discard_pile_.back());
      }
      opening = discard_pile_.back();
      discard_pile_.pop_back();
>>>>>>> 1e649cb4
    }
  }
  const int color_idx[2] = {player1_black ? 1 : 0, player1_black ? 0 : 1};

  PlayerOptions options[2];

  std::vector<ThinkingInfo> last_thinking_info;
  for (int pl_idx : {0, 1}) {
    const bool verbose_thinking =
<<<<<<< HEAD
        player_options_[pl_idx].Get<bool>(kVerboseThinkingId.GetId());
    const bool quiet_thinking =
        player_options_[pl_idx].Get<bool>(kQuietThinkingId.GetId());
=======
        player_options_[pl_idx].Get<bool>(kVerboseThinkingId);
    const bool move_thinking =
        player_options_[pl_idx].Get<bool>(kMoveThinkingId);
>>>>>>> 1e649cb4
    // Populate per-player options.
    PlayerOptions& opt = options[color_idx[pl_idx]];
    opt.network = networks_[pl_idx].get();
    opt.cache = cache_[pl_idx].get();
    opt.uci_options = &player_options_[pl_idx];
    opt.search_limits = search_limits_[pl_idx];

    // "bestmove" callback.
    opt.best_move_callback = [this, game_number, pl_idx, player1_black,
<<<<<<< HEAD
                              verbose_thinking, quiet_thinking,
                              &last_thinking_info](const BestMoveInfo& info) {
      if (quiet_thinking) {
=======
                              verbose_thinking, move_thinking,
                              &last_thinking_info](const BestMoveInfo& info) {
      if (!move_thinking) {
>>>>>>> 1e649cb4
        last_thinking_info.clear();
        return;
      }
      // In non-verbose mode, output the last "info" message.
      if (!verbose_thinking && !last_thinking_info.empty()) {
        info_callback_(last_thinking_info);
        last_thinking_info.clear();
      }
      BestMoveInfo rich_info = info;
      rich_info.player = pl_idx + 1;
      rich_info.is_black = player1_black ? pl_idx == 0 : pl_idx != 0;
      rich_info.game_id = game_number;
      best_move_callback_(rich_info);
    };

    opt.info_callback =
        [this, game_number, pl_idx, player1_black, verbose_thinking,
         &last_thinking_info](const std::vector<ThinkingInfo>& infos) {
          std::vector<ThinkingInfo> rich_info = infos;
          for (auto& info : rich_info) {
            info.player = pl_idx + 1;
            info.is_black = player1_black ? pl_idx == 0 : pl_idx != 0;
            info.game_id = game_number;
          }
          if (verbose_thinking) {
            info_callback_(rich_info);
          } else {
            // In non-verbose mode, remember the last "info" messages.
            last_thinking_info = std::move(rich_info);
          }
        };
    opt.discarded_callback = [this](const Opening& moves) {
      // Only track discards if discard start chance is non-zero.
      if (kDiscardedStartChance == 0.0f) return;
      Mutex::Lock lock(mutex_);
      discard_pile_.push_back(moves);
      // 10k seems it should be enough to keep a good mix and avoid running out
      // of ram.
      if (discard_pile_.size() > 10000) {
        // Swap a random element to end and pop it to avoid growing.
        const size_t idx = Random::Get().GetInt(0, discard_pile_.size() - 1);
        if (idx != discard_pile_.size() - 1) {
          std::swap(discard_pile_[idx], discard_pile_.back());
        }
        discard_pile_.pop_back();
      }
    };
  }

  // Iterator to store the game in. Have to keep it so that later we can
  // delete it. Need to expose it in games_ member variable only because
  // of possible Abort() that should stop them all.
  std::list<std::unique_ptr<SelfPlayGame>>::iterator game_iter;
  {
    Mutex::Lock lock(mutex_);
    games_.emplace_front(std::make_unique<SelfPlayGame>(options[0], options[1],
                                                        kShareTree, opening));
    game_iter = games_.begin();
  }
  auto& game = **game_iter;

  // If kResignPlaythrough == 0, then this comparison is unconditionally true
  const bool enable_resign =
      Random::Get().GetFloat(100.0f) >= kResignPlaythrough;

  // PLAY GAME!
  game.Play(kThreads[color_idx[0]], kThreads[color_idx[1]], kTraining,
            enable_resign);

  // If game was aborted, it's still undecided.
  if (game.GetGameResult() != GameResult::UNDECIDED) {
    // Game callback.
    GameInfo game_info;
    game_info.game_result = game.GetGameResult();
    game_info.is_black = player1_black;
    game_info.game_id = game_number;
    game_info.initial_fen = opening.start_fen;
    game_info.moves = game.GetMoves();
    game_info.play_start_ply = opening.moves.size();
    if (!enable_resign) {
      game_info.min_false_positive_threshold =
          game.GetWorstEvalForWinnerOrDraw();
    }
    if (kTraining) {
      TrainingDataWriter writer(game_number);
      game.WriteTrainingData(&writer);
      writer.Finalize();
      game_info.training_filename = writer.GetFileName();
    }
    game_callback_(game_info);

    // Update tournament stats.
    {
      Mutex::Lock lock(mutex_);
      int result = game.GetGameResult() == GameResult::DRAW
                       ? 1
                       : game.GetGameResult() == GameResult::WHITE_WON ? 0 : 2;
      if (player1_black) result = 2 - result;
      ++tournament_info_.results[result][player1_black ? 1 : 0];
      tournament_info_.move_count_ += game.move_count_;
      tournament_info_.nodes_total_ += game.nodes_total_;
      tournament_callback_(tournament_info_);
    }
  }

  {
    Mutex::Lock lock(mutex_);
    games_.erase(game_iter);
  }
}

void SelfPlayTournament::PlayMultiPolicyGames(int game_id, int game_count) {
  std::vector<MoveList> openings;
  openings.reserve(game_count / 2);
  int opening_basis = game_id / 2;
  for (int i = 0; i < game_count / 2; i++) {
    if (opening_basis + i < openings_.size()) {
      openings.push_back(openings_[opening_basis + i]);
    } else {
      openings.emplace_back();
    }
  }

  PlayerOptions options[2];
  options[0].network = networks_[0].get();
  options[1].network = networks_[1].get();

  // TODO - add game to the abortable queue.
  auto game1 = std::make_unique<PolicySelfPlayGames>(
      options[0], options[1], openings, syzygy_tb_.get());

  // PLAY GAMEs!
  game1->Play();

  auto game2 = std::make_unique<PolicySelfPlayGames>(
      options[1], options[0], openings, syzygy_tb_.get());

  // PLAY reverse GAMEs!
  game2->Play();

  for (int i = 0; i < openings.size(); i++) {
    auto game1_res = game1->GetGameResult(i);
    if (game1_res != GameResult::UNDECIDED) {
      // Game callback.
      GameInfo game_info;
      game_info.game_result = game1_res;
      game_info.is_black = false;
      game_info.game_id = game_id + 2 * i;
      game_info.moves = game1->GetMoves(i);
      game_callback_(game_info);

      // Update tournament stats.
      {
        Mutex::Lock lock(mutex_);
        int result = game1_res == GameResult::DRAW
                         ? 1
                         : game1_res == GameResult::WHITE_WON ? 0 : 2;
        ++tournament_info_.results[result][0];
        tournament_callback_(tournament_info_);
      }
    }
    auto game2_res = game2->GetGameResult(i);
    if (game2_res != GameResult::UNDECIDED) {
      // Game callback.
      GameInfo game_info;
      game_info.game_result = game2_res;
      game_info.is_black = true;
      game_info.game_id = game_id + 2 * i + 1;
      game_info.moves = game2->GetMoves(i);
      game_callback_(game_info);

      // Update tournament stats.
      {
        Mutex::Lock lock(mutex_);
        int result = game2_res == GameResult::DRAW
                         ? 1
                         : game2_res == GameResult::WHITE_WON ? 2 : 0;
        ++tournament_info_.results[result][1];
        tournament_callback_(tournament_info_);
      }
    }
  }
}

void SelfPlayTournament::Worker() {
  // Play games while game limit is not reached (or while not aborted).
  while (true) {
    int game_id;
    int count = 0;
    {
      Mutex::Lock lock(mutex_);
      if (abort_) break;
<<<<<<< HEAD

      int to_take = 1;
      int max_take = 1;
      if (kPolicyGamesSize > 0) {
        to_take = 2 * kPolicyGamesSize;
        max_take = 2 * kPolicyGamesSize;
      }
      if (kTotalGames != -1) {
        to_take = std::min(max_take, kTotalGames - games_count_);
      } else if (openings_.size() > 0) {
        to_take = std::min(
            max_take, static_cast<int>(openings_.size()) * 2 - games_count_);
      }
      if (to_take <= 0) {
        break;
      }
      game_id = games_count_;
      count = to_take;
      games_count_ += to_take;
    }
    if (kPolicyGamesSize) {
      PlayMultiPolicyGames(game_id, count);
    } else {
      PlayOneGame(game_id);
=======
      bool mirrored = player_options_[0].Get<bool>(kOpeningsMirroredId);
      if ((kTotalGames >= 0 && games_count_ >= kTotalGames) ||
          (kTotalGames == -2 && !openings_.empty() &&
           games_count_ >=
               static_cast<int>(openings_.size()) * (mirrored ? 2 : 1)))
        break;
      game_id = games_count_++;
>>>>>>> 1e649cb4
    }
  }
}

void SelfPlayTournament::StartAsync() {
  Mutex::Lock lock(threads_mutex_);
  while (threads_.size() < kParallelism) {
    threads_.emplace_back([&]() { Worker(); });
  }
}

void SelfPlayTournament::RunBlocking() {
  if (kParallelism == 1) {
    // No need for multiple threads if there is one worker.
    Worker();
    Mutex::Lock lock(mutex_);
    if (!abort_) {
      SaveResults();
      tournament_info_.finished = true;
      tournament_callback_(tournament_info_);
    }
  } else {
    StartAsync();
    Wait();
  }
}

void SelfPlayTournament::Wait() {
  {
    Mutex::Lock lock(threads_mutex_);
    while (!threads_.empty()) {
      threads_.back().join();
      threads_.pop_back();
    }
  }
  {
    Mutex::Lock lock(mutex_);
    if (!abort_) {
      SaveResults();
      tournament_info_.finished = true;
      tournament_callback_(tournament_info_);
    }
  }
}

void SelfPlayTournament::Abort() {
  Mutex::Lock lock(mutex_);
  abort_ = true;
  for (auto& game : games_)
    if (game) game->Abort();
}

void SelfPlayTournament::Stop() {
  Mutex::Lock lock(mutex_);
  abort_ = true;
}

SelfPlayTournament::~SelfPlayTournament() {
  Abort();
  Wait();
}

void SelfPlayTournament::SaveResults() {
  if (kTournamentResultsFile.empty()) return;
  std::ofstream output(kTournamentResultsFile, std::ios_base::app);
  auto p1name =
      player_options_[0].Get<std::string>(NetworkFactory::kWeightsId.GetId());
  auto p2name =
      player_options_[1].Get<std::string>(NetworkFactory::kWeightsId.GetId());

  output << std::endl;
  output << "[White \"" << p1name << "\"]" << std::endl;
  output << "[Black \"" << p2name << "\"]" << std::endl;
  output << "[Results \"" << tournament_info_.results[0][0] << " "
         << tournament_info_.results[2][0] << " "
         << tournament_info_.results[1][0] << "\"]" << std::endl;
  output << std::endl;
  output << "[White \"" << p2name << "\"]" << std::endl;
  output << "[Black \"" << p1name << "\"]" << std::endl;
  output << "[Results \"" << tournament_info_.results[2][1] << " "
         << tournament_info_.results[0][1] << " "
         << tournament_info_.results[1][1] << "\"]" << std::endl;
}

}  // namespace lczero<|MERGE_RESOLUTION|>--- conflicted
+++ resolved
@@ -63,15 +63,6 @@
     "temporary subdirectory that the engine creates."};
 const OptionId kVerboseThinkingId{"verbose-thinking", "VerboseThinking",
                                   "Show verbose thinking messages."};
-<<<<<<< HEAD
-const OptionId kQuietThinkingId{"quiet-thinking", "QuietThinking",
-                                "Hide all the per-move thinking."};
-const OptionId kResignPlaythroughId{
-    "resign-playthrough", "ResignPlaythrough",
-    "The percentage of games which ignore resign."};
-const OptionId kBookFileId{
-    "pgn-book", "PGNBook",
-    "A path name to a pgn file containing openings to use."};
 const OptionId kPolicyModeSizeId{"policy-mode-size", "PolicyModeSize",
                                  "Number of games per thread in policy only "
                                  "mode. Set to 0 to not use policy only mode."};
@@ -83,228 +74,6 @@
     "List of Syzygy tablebase directories, list entries separated by system "
     "separator (\";\" for Windows, \":\" for Linux).",
     's'};
-
-Move MoveFor(int r1, int c1, int r2, int c2, int p2) {
-  Move m;
-  if (p2 != -1) {
-    if (p2 == 2)
-      m = Move(BoardSquare(r1, c1), BoardSquare(r2, c2),
-               Move::Promotion::Queen);
-    else if (p2 == 3)
-      m = Move(BoardSquare(r1, c1), BoardSquare(r2, c2),
-               Move::Promotion::Bishop);
-    else if (p2 == 4)
-      m = Move(BoardSquare(r1, c1), BoardSquare(r2, c2),
-               Move::Promotion::Knight);
-    else if (p2 == 5)
-      m = Move(BoardSquare(r1, c1), BoardSquare(r2, c2), Move::Promotion::Rook);
-  } else {
-    m = Move(BoardSquare(r1, c1), BoardSquare(r2, c2));
-  }
-  return m;
-}
-
-Move SanToMove(const std::string& san, const ChessBoard& board) {
-  int p = 0;
-  int idx = 0;
-  if (san[0] == 'K') {
-    p = 1;
-  } else if (san[0] == 'Q') {
-    p = 2;
-  } else if (san[0] == 'B') {
-    p = 3;
-  } else if (san[0] == 'N') {
-    p = 4;
-  } else if (san[0] == 'R') {
-    p = 5;
-  } else if (san[0] == 'O' && san.size() > 2 && san[1] == '-' &&
-             san[2] == 'O') {
-    Move m;
-    if (san.size() > 4 && san[3] == '-' && san[4] == 'O') {
-      m = Move(BoardSquare(0, 4), BoardSquare(0, 2));
-    } else {
-      m = Move(BoardSquare(0, 4), BoardSquare(0, 6));
-    }
-    m.SetCastling();
-    // std::cerr << m.as_string() << std::endl;
-    return m;
-  }
-  if (p != 0) idx++;
-  // Formats e4 1e5 de5 d1e5 - with optional x's - followed by =Q for
-  // promotions, and even more characters after that also optional.
-  int r1 = -1;
-  int c1 = -1;
-  int r2 = -1;
-  int c2 = -1;
-  int p2 = -1;
-  bool pPending = false;
-  for (; idx < san.size(); idx++) {
-    if (san[idx] == 'x') continue;
-    if (san[idx] == '=') {
-      pPending = true;
-      continue;
-    }
-    if (san[idx] >= '1' && san[idx] <= '9') {
-      r1 = r2;
-      r2 = san[idx] - '1';
-      continue;
-    }
-    if (san[idx] >= 'a' && san[idx] <= 'h') {
-      c1 = c2;
-      c2 = san[idx] - 'a';
-      continue;
-    }
-    if (pPending) {
-      if (san[idx] == 'Q') {
-        p2 = 2;
-      } else if (san[idx] == 'B') {
-        p2 = 3;
-      } else if (san[idx] == 'N') {
-        p2 = 4;
-      } else if (san[idx] == 'R') {
-        p2 = 5;
-      }
-      pPending = false;
-      break;
-    }
-    break;
-  }
-  if (r1 == -1 || c1 == -1) {
-    // Need to find the from cell based on piece.
-    int sr1 = r1;
-    int sr2 = r2;
-    if (board.flipped()) {
-      if (sr1 != -1) sr1 = 7 - sr1;
-      sr2 = 7 - sr2;
-    }
-    BitBoard searchBits;
-    if (p == 0) {
-      searchBits = (board.pawns() & board.ours());
-    } else if (p == 1) {
-      searchBits = board.our_king();
-    } else if (p == 2) {
-      searchBits = (board.queens() & board.ours());
-    } else if (p == 3) {
-      searchBits = (board.bishops() & board.ours());
-    } else if (p == 4) {
-      searchBits = board.our_knights();
-    } else if (p == 5) {
-      searchBits = (board.rooks() & board.ours());
-    }
-    auto plm = board.GenerateLegalMoves();
-    int pr1 = -1;
-    int pc1 = -1;
-    for (BoardSquare sq : searchBits) {
-      if (sr1 != -1 && sq.row() != sr1) continue;
-      if (c1 != -1 && sq.col() != c1) continue;
-      if (std::find(plm.begin(), plm.end(),
-                    MoveFor(sq.row(), sq.col(), sr2, c2, p2)) == plm.end())
-        continue;
-      if (pc1 != -1) {
-        std::cerr << "Ambiguous!!" << std::endl;
-      }
-      pr1 = sq.row();
-      pc1 = sq.col();
-    }
-    if (pc1 == -1) {
-      std::cerr << "No Match!!" << std::endl;
-    }
-    r1 = pr1;
-    c1 = pc1;
-    if (board.flipped()) {
-      r1 = 7 - r1;
-    }
-  }
-  Move m = MoveFor(r1, c1, r2, c2, p2);
-  if (board.flipped()) m.Mirror();
-  // std::cerr << m.as_string() << std::endl;
-  return m;
-}
-
-std::vector<std::vector<Move>> ReadBook(std::string path) {
-  std::vector<std::vector<Move>> result;
-  std::vector<Move> cur;
-  ChessBoard board;
-  board.SetFromFen(ChessBoard::kStartposFen);
-  std::ifstream file(path);
-  std::string line;
-  bool in_comment = false;
-  while (std::getline(file, line)) {
-    if (line.size() == 0 || line[0] == '[') {
-      if (cur.size() > 0) {
-        result.push_back(cur);
-        cur.clear();
-        board.SetFromFen(ChessBoard::kStartposFen);
-        // std::cerr << "" << std::endl;
-      }
-      continue;
-    }
-    // Handle braced comments.
-    int cur_offset = 0;
-    while (in_comment && line.find('}', cur_offset) != std::string::npos ||
-           !in_comment && line.find('{', cur_offset) != std::string::npos) {
-      if (in_comment && line.find('}', cur_offset) != std::string::npos) {
-        line = line.substr(0, cur_offset) +
-               line.substr(line.find('}', cur_offset) + 1);
-        in_comment = false;
-      } else {
-        cur_offset = line.find('{', cur_offset);
-        in_comment = true;
-      }
-    }
-    if (in_comment) {
-      line = line.substr(0, cur_offset);
-    }
-    // Trim trailing comment.
-    if (line.find(';') != std::string::npos) {
-      line = line.substr(0, line.find(';'));
-    }
-    if (line.size() == 0) continue;
-    std::istringstream iss(line);
-    // std::cerr << line << std::endl;
-    std::string word;
-    while (!iss.eof()) {
-      word.clear();
-      iss >> word;
-      if (word.size() < 2) continue;
-      // Trim move numbers from front.
-      int idx = word.find('.');
-      if (idx != std::string::npos) {
-        bool all_nums = true;
-        for (int i = 0; i < idx; i++) {
-          if (word[i] < '0' || word[i] > '9') {
-            all_nums = false;
-            break;
-          }
-        }
-        if (all_nums) {
-          word = word.substr(idx + 1);
-        }
-      }
-      // Pure move numbers can be skipped.
-      if (word.size() < 2) continue;
-      // Ignore score line.
-      if (word == "1/2-1/2" || word == "1-0" || word == "0-1" || word == "*")
-        continue;
-      // std::cerr << word << std::endl;
-      cur.push_back(SanToMove(word, board));
-      board.ApplyMove(cur.back());
-      // Board ApplyMove wants mirrored for black, but outside code wants
-      // normal, so mirror it back again.
-      // Check equal to 0 since we've already added the position.
-      if ((cur.size() % 2) == 0) {
-        cur.back().Mirror();
-      }
-      board.Mirror();
-    }
-  }
-  if (cur.size() > 0) {
-    result.push_back(cur);
-    cur.clear();
-  }
-  return result;
-}
-=======
 const OptionId kMoveThinkingId{"move-thinking", "MoveThinking",
                                "Show all the per-move thinking."};
 const OptionId kResignPlaythroughId{
@@ -323,7 +92,6 @@
     "Not really compatible with openings mode random."};
 const OptionId kOpeningsModeId{"openings-mode", "OpeningsMode",
                                "A choice of sequential, shuffled, or random."};
->>>>>>> 1e649cb4
 
 }  // namespace
 
@@ -344,14 +112,9 @@
   options->Add<IntOption>(kTimeMsId, -1, 999999999) = -1;
   options->Add<BoolOption>(kTrainingId) = false;
   options->Add<BoolOption>(kVerboseThinkingId) = false;
-<<<<<<< HEAD
-  options->Add<BoolOption>(kQuietThinkingId) = false;
-  options->Add<FloatOption>(kResignPlaythroughId, 0.0f, 100.0f) = 0.0f;
-  options->Add<StringOption>(kBookFileId) = "";
   options->Add<IntOption>(kPolicyModeSizeId, 0, 512) = 0;
   options->Add<StringOption>(kTournamentResultsFileId) = "";
   options->Add<StringOption>(kSyzygyTablebaseId) = "";
-=======
   options->Add<BoolOption>(kMoveThinkingId) = false;
   options->Add<FloatOption>(kResignPlaythroughId, 0.0f, 100.0f) = 0.0f;
   options->Add<FloatOption>(kDiscardedStartChanceId, 0.0f, 100.0f) = 0.0f;
@@ -360,7 +123,6 @@
   std::vector<std::string> openings_modes = {"sequential", "shuffled",
                                              "random"};
   options->Add<ChoiceOption>(kOpeningsModeId, openings_modes) = "sequential";
->>>>>>> 1e649cb4
 
   SelfPlayGame::PopulateUciParams(options);
 
@@ -397,18 +159,23 @@
           options.GetSubdict("player1").Get<int>(kThreadsId),
           options.GetSubdict("player2").Get<int>(kThreadsId),
       },
-<<<<<<< HEAD
-      kTotalGames(options.Get<int>(kTotalGamesId.GetId())),
-      kShareTree(options.Get<bool>(kShareTreesId.GetId())),
-      kParallelism(options.Get<int>(kParallelGamesId.GetId())),
-      kTraining(options.Get<bool>(kTrainingId.GetId())),
-      kResignPlaythrough(options.Get<float>(kResignPlaythroughId.GetId())),
-      kPolicyGamesSize(options.Get<int>(kPolicyModeSizeId.GetId())),
-      kTournamentResultsFile(
-          options.Get<std::string>(kTournamentResultsFileId.GetId())) {
-  std::string book = options.Get<std::string>(kBookFileId.GetId());
-  if (book.size() != 0) {
-    openings_ = ReadBook(book);
+      kTotalGames(options.Get<int>(kTotalGamesId)),
+      kShareTree(options.Get<bool>(kShareTreesId)),
+      kParallelism(options.Get<int>(kParallelGamesId)),
+      kTraining(options.Get<bool>(kTrainingId)),
+      kResignPlaythrough(options.Get<float>(kResignPlaythroughId)),
+      kDiscardedStartChance(options.Get<float>(kDiscardedStartChanceId)),
+          kPolicyGamesSize(options.Get<int>(kPolicyModeSizeId)),
+          kTournamentResultsFile(
+              options.Get<std::string>(kTournamentResultsFileId))) {
+  std::string book = options.Get<std::string>(kOpeningsFileId);
+  if (!book.empty()) {
+    PgnReader book_reader;
+    book_reader.AddPgnFile(book);
+    openings_ = book_reader.ReleaseGames();
+    if (options.Get<std::string>(kOpeningsModeId) == "shuffled") {
+      Random::Get().Shuffle(openings_.begin(), openings_.end());
+    }
   }
   if (kPolicyGamesSize > 0 && openings_.size() == 0) {
     std::cerr
@@ -416,8 +183,7 @@
         << std::endl;
   }
   // If playing just one game, the player1 is white, otherwise randomize.
-  // If opening book, also not randomized since we play mirrored.
-  if (kTotalGames != 1 && openings_.size() == 0) {
+  if (kTotalGames != 1) {
     first_game_black_ = Random::Get().GetBool();
   }
 
@@ -429,26 +195,6 @@
       CERR << "Failed to load Syzygy tablebases!";
       syzygy_tb_ = nullptr;
     }
-=======
-      kTotalGames(options.Get<int>(kTotalGamesId)),
-      kShareTree(options.Get<bool>(kShareTreesId)),
-      kParallelism(options.Get<int>(kParallelGamesId)),
-      kTraining(options.Get<bool>(kTrainingId)),
-      kResignPlaythrough(options.Get<float>(kResignPlaythroughId)),
-      kDiscardedStartChance(options.Get<float>(kDiscardedStartChanceId)) {
-  std::string book = options.Get<std::string>(kOpeningsFileId);
-  if (!book.empty()) {
-    PgnReader book_reader;
-    book_reader.AddPgnFile(book);
-    openings_ = book_reader.ReleaseGames();
-    if (options.Get<std::string>(kOpeningsModeId) == "shuffled") {
-      Random::Get().Shuffle(openings_.begin(), openings_.end());
-    }
-  }
-  // If playing just one game, the player1 is white, otherwise randomize.
-  if (kTotalGames != 1) {
-    first_game_black_ = Random::Get().GetBool();
->>>>>>> 1e649cb4
   }
 
   static const char* kPlayerNames[2] = {"player1", "player2"};
@@ -492,14 +238,6 @@
 
 void SelfPlayTournament::PlayOneGame(int game_number) {
   bool player1_black;  // Whether player1 will player as black in this game.
-<<<<<<< HEAD
-  MoveList opening;
-  {
-    Mutex::Lock lock(mutex_);
-    player1_black = ((game_number % 2) == 1) ^ first_game_black_;
-    if (openings_.size() > game_number / 2) {
-      opening = openings_[game_number / 2];
-=======
   Opening opening;
   {
     Mutex::Lock lock(mutex_);
@@ -522,7 +260,6 @@
       }
       opening = discard_pile_.back();
       discard_pile_.pop_back();
->>>>>>> 1e649cb4
     }
   }
   const int color_idx[2] = {player1_black ? 1 : 0, player1_black ? 0 : 1};
@@ -532,15 +269,9 @@
   std::vector<ThinkingInfo> last_thinking_info;
   for (int pl_idx : {0, 1}) {
     const bool verbose_thinking =
-<<<<<<< HEAD
-        player_options_[pl_idx].Get<bool>(kVerboseThinkingId.GetId());
-    const bool quiet_thinking =
-        player_options_[pl_idx].Get<bool>(kQuietThinkingId.GetId());
-=======
         player_options_[pl_idx].Get<bool>(kVerboseThinkingId);
     const bool move_thinking =
         player_options_[pl_idx].Get<bool>(kMoveThinkingId);
->>>>>>> 1e649cb4
     // Populate per-player options.
     PlayerOptions& opt = options[color_idx[pl_idx]];
     opt.network = networks_[pl_idx].get();
@@ -550,15 +281,9 @@
 
     // "bestmove" callback.
     opt.best_move_callback = [this, game_number, pl_idx, player1_black,
-<<<<<<< HEAD
-                              verbose_thinking, quiet_thinking,
-                              &last_thinking_info](const BestMoveInfo& info) {
-      if (quiet_thinking) {
-=======
                               verbose_thinking, move_thinking,
                               &last_thinking_info](const BestMoveInfo& info) {
       if (!move_thinking) {
->>>>>>> 1e649cb4
         last_thinking_info.clear();
         return;
       }
@@ -751,8 +476,15 @@
     {
       Mutex::Lock lock(mutex_);
       if (abort_) break;
-<<<<<<< HEAD
-
+      /*
+bool mirrored = player_options_[0].Get<bool>(kOpeningsMirroredId);
+if ((kTotalGames >= 0 && games_count_ >= kTotalGames) ||
+(kTotalGames == -2 && !openings_.empty() &&
+games_count_ >=
+  static_cast<int>(openings_.size()) * (mirrored ? 2 : 1)))
+break;
+game_id = games_count_++;
+*/
       int to_take = 1;
       int max_take = 1;
       if (kPolicyGamesSize > 0) {
@@ -776,15 +508,6 @@
       PlayMultiPolicyGames(game_id, count);
     } else {
       PlayOneGame(game_id);
-=======
-      bool mirrored = player_options_[0].Get<bool>(kOpeningsMirroredId);
-      if ((kTotalGames >= 0 && games_count_ >= kTotalGames) ||
-          (kTotalGames == -2 && !openings_.empty() &&
-           games_count_ >=
-               static_cast<int>(openings_.size()) * (mirrored ? 2 : 1)))
-        break;
-      game_id = games_count_++;
->>>>>>> 1e649cb4
     }
   }
 }
