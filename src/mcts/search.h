--- conflicted
+++ resolved
@@ -91,14 +91,11 @@
   // from the above function; with temperature enabled, these two functions may
   // return results from different possible moves.
   float GetBestEval() const;
-<<<<<<< HEAD
-  void SendMovesStats() const;
-=======
   // Returns the total number of playouts in the search.
   std::int64_t GetTotalPlayouts() const;
   // Returns the search parameters.
   const SearchParams& GetParams() const { return params_; }
->>>>>>> 43e67645
+  void SendMovesStats() const;
 
  private:
   // Computes the best move, maybe with temperature (according to the settings).
