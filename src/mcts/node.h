--- conflicted
+++ resolved
@@ -369,19 +369,10 @@
     const auto q = (logit_q ? FastLogit(GetQ(default_q)) : GetQ(default_q));
     if (q >= target_score) return std::numeric_limits<int>::max();
     const auto n1 = GetNStarted() + 1;
-<<<<<<< HEAD
-    return std::max(
-        1.0f,
-        std::min(std::floor(GetP() * numerator / (target_score - q) - n1) + 1,
-                 1e9f));
-=======
-    const float denominator = (logit_q ? FastLog((1 + target_score) / (1 - target_score))
-                              - FastLog((1 + q) / (1 - q)) : target_score - q);
-    const float inner = std::pow((GetP() * numerator) / denominator, 2. / 3.);
+    const float inner = std::pow((GetP() * numerator) / (target_score - q), 2. / 3.);
     return std::max(
         1.0f,
         std::min(std::floor(inner - n1) + 1, 1e9f));
->>>>>>> bd0bb875
   }
 
   // Helpers to determine which terminals to prefer.
