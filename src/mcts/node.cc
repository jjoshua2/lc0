--- conflicted
+++ resolved
@@ -292,46 +292,6 @@
   return oss.str();
 }
 
-<<<<<<< HEAD
-void Node::MakeTerminal(GameResult result) {
-  is_terminal_ = true;
-  if (result == GameResult::DRAW) {
-    q_ = 0.0f;
-    d_ = 1.0f;
-  } else if (result == GameResult::WHITE_WON) {
-    q_ = 1.0f;
-    d_ = 0.0f;
-  } else if (result == GameResult::BLACK_WON) {
-    q_ = -1.0f;
-    d_ = 0.0f;
-  }
-}
-
-void Node::MakeNotTerminal() {
-  is_terminal_ = false;
-  n_ = 0;
-
-  // If we have edges, we've been extended (1 visit), so include children too.
-  if (edges_) {
-    n_++;
-    for (const auto& child : Edges()) {
-      const auto n = child.GetN();
-      if (n > 0) {
-        n_ += n;
-        // Flip Q for opponent.
-        q_ += -child.GetQ(0.0f) * n;
-        d_ += child.GetD() * n;
-      }
-    }
-
-    // Recompute with current eval (instead of network's) and children's eval.
-    q_ /= n_;
-    d_ /= n_;
-  }
-}
-
-=======
->>>>>>> 1b5032ff
 bool Node::TryStartScoreUpdate() {
   if (n_ == 0 && n_in_flight_ > 0) return false;
   ++n_in_flight_;
@@ -543,9 +503,6 @@
   // previously searched position, which means that the current_head_ might
   // retain old n_ and q_ (etc) data, even though its old children were
   // previously trimmed; we need to reset current_head_ in that case.
-<<<<<<< HEAD
-  if (!seen_old_head) TrimTreeAtHead();
-=======
   // Also, if the current_head_ is certain and has no children, reset that
   // as well to allow forced analysis of WDL hits, or possibly 2 or 3 fold
   // or 50 move "draws", etc.
@@ -559,7 +516,7 @@
   if (current_head_->GetParent())
     current_head_->GetOwnEdge()->ClearCertaintyState();
   current_head_->RecomputeNfromChildren();
->>>>>>> 1b5032ff
+
   return seen_old_head;
 }
 
